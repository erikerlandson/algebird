--- conflicted
+++ resolved
@@ -141,18 +141,14 @@
     )
   ).dependsOn(algebirdCore)
 
-  /** Uses https://github.com/softprops/cappi#readme */
+  /** Uses https://github.com/softprops/cappi#readme
+   * Note, a bug in cappi mis-reports the benchmark
+   * names.
+   *
+   * use cappi::benchmarkOnly com.twitter.algebird.caliper.HllBenchmark
+   */
   lazy val algebirdCaliper = module("caliper").settings(
-<<<<<<< HEAD
      libraryDependencies ++= Seq("com.twitter" %% "bijection-core" % "0.6.3"),
-=======
-    libraryDependencies ++= Seq("com.google.caliper" % "caliper" % "1.0-beta-1",
-      "com.google.code.java-allocation-instrumenter" % "java-allocation-instrumenter" % "2.1",
-      "com.google.code.gson" % "gson" % "1.7.1",
-      "com.sun.jersey" % "jersey-client" % "1.11" force(),
-      "com.sun.jersey" % "jersey-core" % "1.11" force(),
-      "com.twitter" %% "bijection-core" % "0.7.0"),
->>>>>>> cd471e5e
       javaOptions in run <++= (fullClasspath in Runtime) map { cp => Seq("-cp", sbt.Build.data(cp).mkString(":")) },
       fork in run := true
     ).settings(cappiSettings : _*).dependsOn(algebirdCore, algebirdUtil, algebirdTest % "test->compile")
