--- conflicted
+++ resolved
@@ -42,23 +42,6 @@
   /**
    * level gives a bin size of 2^level. By default the bin size is 1/65536 (level = -16)
    */
-<<<<<<< HEAD
-  def apply[A](kv: (Double, A), level: Int = DefaultLevel): QTree[A] =
-    QTree(offset = math.floor(kv._1 / math.pow(2.0, level)).toLong,
-      level = level,
-      count = 1,
-      sum = kv._2,
-      lowerChild = None,
-      upperChild = None)
-
-  def apply[A](kv: (Long, A)): QTree[A] =
-    QTree(offset = kv._1,
-      level = 0,
-      count = 1,
-      sum = kv._2,
-      lowerChild = None,
-      upperChild = None)
-=======
   def apply[A](kv: (Double, A), level: Int = DefaultLevel): QTree[A] = {
     val offset = math.floor(kv._1 / math.pow(2.0, level)).toLong
     require(offset >= 0, "QTree can not accept negative values")
@@ -92,7 +75,6 @@
 
     new QTree(sum, offset, level, count, lowerChild.orNull, upperChild.orNull)
   }
->>>>>>> 44a1173c
 
   /**
    * The common case of wanting an offset and sum for the same value
@@ -286,7 +268,6 @@
   def quantileBounds(p: Double): (Double, Double) = {
     require(p >= 0.0 && p <= 1.0, "The given percentile must be of the form 0 <= p <= 1.0")
 
-<<<<<<< HEAD
     // rank is 0-indexed and 0 <= rank < count
     val rank = math.floor(count * p).toLong.min(count - 1)
 
@@ -313,51 +294,6 @@
       // Note that leftCount + parentCount <= rank < count.
       // So rightCount > 0, so upperChild is not None.
       upperChild.get.findRankBounds(rank - leftCount - parentCount)
-=======
-    val rank = math.floor(_count * p).toLong
-    // get is safe below, because findRankLowerBound only returns
-    // None if rank > count, but due to construction rank <= count
-    (findRankLowerBound(rank), findRankUpperBound(rank))
-  }
-
-  private def findRankLowerBound(rank: Long): java.lang.Double =
-    if (rank > _count)
-      null
-    else {
-      val childCounts = mapChildrenWithDefault(0L)(_.count)
-      val parentCount = _count - childCounts._1 - childCounts._2
-      val r2 = if (lowerChildNullable != null) lowerChildNullable.findRankLowerBound(rank - parentCount) else null
-
-      if (r2 == null) {
-        val newRank = rank - childCounts._1 - parentCount
-        if (newRank <= 0)
-          lowerBound
-        else if (upperChildNullable != null)
-          upperChildNullable.findRankLowerBound(newRank)
-        else
-          null
-      } else r2
-    }
-
-  private def findRankUpperBound(rank: Long): java.lang.Double = {
-    if (rank > _count)
-      null
-    else {
-      val r = if (lowerChildNullable != null) {
-        lowerChildNullable.findRankUpperBound(rank)
-      } else null
-      if (r == null) {
-        val lowerCount = if (lowerChildNullable == null) 0L else lowerChildNullable.count
-
-        val r2: java.lang.Double = if (upperChildNullable != null) {
-          upperChildNullable.findRankUpperBound(rank - lowerCount)
-        } else null
-
-        if (r2 == null) {
-          upperBound
-        } else r2
-      } else r
->>>>>>> 44a1173c
     }
   }
 
